//! Zcash chain fetch and tx submission service backed by zcashds JsonRPC service.

use futures::StreamExt;
use hex::FromHex;
use std::time;
use tokio::{sync::mpsc, time::timeout};
use tonic::async_trait;
<<<<<<< HEAD
use tracing::{info, warn};
=======

use zebra_chain::subtree::NoteCommitmentSubtreeIndex;
use zebra_rpc::methods::{
    trees::{GetSubtrees, GetTreestate},
    AddressBalance, AddressStrings, GetAddressTxIdsRequest, GetAddressUtxos, GetBlock,
    GetBlockChainInfo, GetInfo, GetRawTransaction, SentTransactionHash,
};

>>>>>>> d65ae0f7
use zaino_fetch::{
    chain::{transaction::FullTransaction, utils::ParseFromSlice},
    jsonrpc::connector::{test_node_and_return_uri, JsonRpcConnector, RpcError},
};
use zaino_proto::proto::{
    compact_formats::CompactBlock,
    service::{
        AddressList, Balance, BlockId, BlockRange, Duration, Exclude, GetAddressUtxosArg,
        GetAddressUtxosReply, GetAddressUtxosReplyList, GetSubtreeRootsArg, LightdInfo,
        PingResponse, RawTransaction, SendResponse, ShieldedProtocol, SubtreeRoot,
        TransparentAddressBlockFilter, TreeState, TxFilter,
    },
};

use crate::{
    config::FetchServiceConfig,
    error::FetchServiceError,
    indexer::{IndexerSubscriber, LightWalletIndexer, ZcashIndexer, ZcashService},
    local_cache::{BlockCache, BlockCacheSubscriber},
    mempool::{Mempool, MempoolSubscriber},
    status::{AtomicStatus, StatusType},
    stream::{
        AddressStream, CompactBlockStream, CompactTransactionStream, RawTransactionStream,
        SubtreeRootReplyStream, UtxoReplyStream,
    },
    utils::{get_build_info, ServiceMetadata},
};

/// Chain fetch service backed by Zcashd's JsonRPC engine.
///
/// This service is a central service, [`FetchServiceSubscriber`] should be created to fetch data.
/// This is done to enable large numbers of concurrent subscribers without significant slowdowns.
///
/// NOTE: We currently dop not implement clone for chain fetch services as this service is responsible for maintaining and closing its child processes.
///       ServiceSubscribers are used to create separate chain fetch processes while allowing central state processes to be managed in a single place.
///       If we want the ability to clone Service all JoinHandle's should be converted to Arc<JoinHandle>.
#[derive(Debug)]
pub struct FetchService {
    /// JsonRPC Client.
    fetcher: JsonRpcConnector,
    /// Local compact block cache.
    block_cache: BlockCache,
    /// Internal mempool.
    mempool: Mempool,
    /// Service metadata.
    data: ServiceMetadata,
    /// StateService config data.
    config: FetchServiceConfig,
    /// Thread-safe status indicator.
    status: AtomicStatus,
}

#[async_trait]
impl ZcashService for FetchService {
    type Error = FetchServiceError;
    type Subscriber = FetchServiceSubscriber;
    type Config = FetchServiceConfig;
    /// Initializes a new StateService instance and starts sync process.
    async fn spawn(
        config: FetchServiceConfig,
        status: AtomicStatus,
    ) -> Result<Self, FetchServiceError> {
        info!("Launching Chain Fetch Service..");
        let status = status.clone();
        status.store(StatusType::Spawning.into());

        let fetcher = JsonRpcConnector::new(
            test_node_and_return_uri(
                &config.validator_rpc_address.port(),
                Some(config.validator_rpc_user.clone()),
                Some(config.validator_rpc_password.clone()),
            )
            .await?,
            Some(config.validator_rpc_user.clone()),
            Some(config.validator_rpc_password.clone()),
        )
        .await?;

        let zebra_build_data = fetcher.get_info().await?;
        let data = ServiceMetadata::new(
            get_build_info(),
            config.network.clone(),
            zebra_build_data.build,
            zebra_build_data.subversion,
        );

<<<<<<< HEAD
        // If Network is Mainnet or Testnet wait for validator to sync before spawning Mempool.
        //
        // We compare estimated (network) chain height against the internal validator chain height and wait for the validator to syn with the network.
        //
        // NOTE: The internal compact block cache should start its sync process while the validator is syncing with the network.
        if !config.no_sync {
            status.store(StatusType::Syncing.into());
            if !config.network.is_regtest() {
                loop {
                    let blockchain_info = fetcher.get_blockchain_info().await?;
                    if (blockchain_info.blocks.0 as i64 - blockchain_info.estimated_height.0 as i64)
                        .abs()
                        <= 10
                    {
                        break;
                    } else {
                        info!(" - Validator syncing with network. Validator chain height: {}, Estimated Network chain height: {}",
                            &blockchain_info.blocks.0,
                            &blockchain_info.estimated_height.0
                        );
                        tokio::time::sleep(time::Duration::from_millis(500)).await;
                        continue;
                    }
                }
            }
        }
=======
        let block_cache = BlockCache::spawn(&fetcher, config.clone().into()).await?;
>>>>>>> d65ae0f7
        let mempool = Mempool::spawn(&fetcher, None).await?;

        status.store(StatusType::Ready.into());

        Ok(Self {
            fetcher,
            block_cache,
            mempool,
            data,
            config,
            status,
        })
    }

    /// Returns a [`FetchServiceSubscriber`].
    fn get_subscriber(&self) -> IndexerSubscriber<FetchServiceSubscriber> {
        IndexerSubscriber::new(FetchServiceSubscriber {
            fetcher: self.fetcher.clone(),
            block_cache: self.block_cache.subscriber(),
            mempool: self.mempool.subscriber(),
            data: self.data.clone(),
            config: self.config.clone(),
            status: self.status.clone(),
        })
    }

    /// Fetches the current status
    fn status(&self) -> StatusType {
        self.status.load().into()
    }

    /// Shuts down the StateService.
    fn close(&mut self) {
        self.mempool.close();
    }
}

impl Drop for FetchService {
    fn drop(&mut self) {
        self.close()
    }
}

/// A fetch service subscriber.
///
/// Subscribers should be
#[derive(Debug, Clone)]
pub struct FetchServiceSubscriber {
    /// JsonRPC Client.
    fetcher: JsonRpcConnector,
    /// Local compact block cache.
    block_cache: BlockCacheSubscriber,
    /// Internal mempool.
    mempool: MempoolSubscriber,
    /// Service metadata.
    data: ServiceMetadata,
    /// StateService config data.
    config: FetchServiceConfig,
    /// Thread-safe status indicator.
    status: AtomicStatus,
}

impl FetchServiceSubscriber {
    /// Fetches the current status
    pub fn status(&self) -> StatusType {
        self.status.load().into()
    }
}

#[async_trait]
impl ZcashIndexer for FetchServiceSubscriber {
    type Error = FetchServiceError;

    /// Returns software information from the RPC server, as a [`GetInfo`] JSON struct.
    ///
    /// zcashd reference: [`getinfo`](https://zcash.github.io/rpc/getinfo.html)
    /// method: post
    /// tags: control
    ///
    /// # Notes
    ///
    /// [The zcashd reference](https://zcash.github.io/rpc/getinfo.html) might not show some fields
    /// in Zebra's [`GetInfo`]. Zebra uses the field names and formats from the
    /// [zcashd code](https://github.com/zcash/zcash/blob/v4.6.0-1/src/rpc/misc.cpp#L86-L87).
    ///
    /// Some fields from the zcashd reference are missing from Zebra's [`GetInfo`]. It only contains the fields
    /// [required for lightwalletd support.](https://github.com/zcash/lightwalletd/blob/v0.4.9/common/common.go#L91-L95)
    async fn get_info(&self) -> Result<GetInfo, Self::Error> {
        Ok(GetInfo::from_parts(
            self.data.zebra_build(),
            self.data.zebra_subversion(),
        ))
    }

    /// Returns blockchain state information, as a [`GetBlockChainInfo`] JSON struct.
    ///
    /// zcashd reference: [`getblockchaininfo`](https://zcash.github.io/rpc/getblockchaininfo.html)
    /// method: post
    /// tags: blockchain
    ///
    /// # Notes
    ///
    /// Some fields from the zcashd reference are missing from Zebra's [`GetBlockChainInfo`]. It only contains the fields
    /// [required for lightwalletd support.](https://github.com/zcash/lightwalletd/blob/v0.4.9/common/common.go#L72-L89)
    async fn get_blockchain_info(&self) -> Result<GetBlockChainInfo, Self::Error> {
        Ok(self.fetcher.get_blockchain_info().await?.into())
    }

    /// Returns the total balance of a provided `addresses` in an [`AddressBalance`] instance.
    ///
    /// zcashd reference: [`getaddressbalance`](https://zcash.github.io/rpc/getaddressbalance.html)
    /// method: post
    /// tags: address
    ///
    /// # Parameters
    ///
    /// - `address_strings`: (object, example={"addresses": ["tmYXBYJj1K7vhejSec5osXK2QsGa5MTisUQ"]}) A JSON map with a single entry
    ///     - `addresses`: (array of strings) A list of base-58 encoded addresses.
    ///
    /// # Notes
    ///
    /// zcashd also accepts a single string parameter instead of an array of strings, but Zebra
    /// doesn't because lightwalletd always calls this RPC with an array of addresses.
    ///
    /// zcashd also returns the total amount of Zatoshis received by the addresses, but Zebra
    /// doesn't because lightwalletd doesn't use that information.
    ///
    /// The RPC documentation says that the returned object has a string `balance` field, but
    /// zcashd actually [returns an
    /// integer](https://github.com/zcash/lightwalletd/blob/bdaac63f3ee0dbef62bde04f6817a9f90d483b00/common/common.go#L128-L130).
    async fn z_get_address_balance(
        &self,
        address_strings: AddressStrings,
    ) -> Result<AddressBalance, Self::Error> {
        Ok(self
            .fetcher
            .get_address_balance(address_strings.valid_address_strings().map_err(|error| {
                FetchServiceError::RpcError(RpcError {
                    code: error.code() as i64,
                    message: "Invalid address provided".to_string(),
                    data: None,
                })
            })?)
            .await?
            .into())
    }

    /// Sends the raw bytes of a signed transaction to the local node's mempool, if the transaction is valid.
    /// Returns the [`SentTransactionHash`] for the transaction, as a JSON string.
    ///
    /// zcashd reference: [`sendrawtransaction`](https://zcash.github.io/rpc/sendrawtransaction.html)
    /// method: post
    /// tags: transaction
    ///
    /// # Parameters
    ///
    /// - `raw_transaction_hex`: (string, required, example="signedhex") The hex-encoded raw transaction bytes.
    ///
    /// # Notes
    ///
    /// zcashd accepts an optional `allowhighfees` parameter. Zebra doesn't support this parameter,
    /// because lightwalletd doesn't use it.
    async fn send_raw_transaction(
        &self,
        raw_transaction_hex: String,
    ) -> Result<SentTransactionHash, Self::Error> {
        Ok(self
            .fetcher
            .send_raw_transaction(raw_transaction_hex)
            .await?
            .into())
    }

    /// Returns the requested block by hash or height, as a [`GetBlock`] JSON string.
    /// If the block is not in Zebra's state, returns
    /// [error code `-8`.](https://github.com/zcash/zcash/issues/5758) if a height was
    /// passed or -5 if a hash was passed.
    ///
    /// zcashd reference: [`getblock`](https://zcash.github.io/rpc/getblock.html)
    /// method: post
    /// tags: blockchain
    ///
    /// # Parameters
    ///
    /// - `hash_or_height`: (string, required, example="1") The hash or height for the block to be returned.
    /// - `verbosity`: (number, optional, default=1, example=1) 0 for hex encoded data, 1 for a json object, and 2 for json object with transaction data.
    ///
    /// # Notes
    ///
    /// Zebra previously partially supported verbosity=1 by returning only the
    /// fields required by lightwalletd ([`lightwalletd` only reads the `tx`
    /// field of the result](https://github.com/zcash/lightwalletd/blob/dfac02093d85fb31fb9a8475b884dd6abca966c7/common/common.go#L152)).
    /// That verbosity level was migrated to "3"; so while lightwalletd will
    /// still work by using verbosity=1, it will sync faster if it is changed to
    /// use verbosity=3.
    ///
    /// The undocumented `chainwork` field is not returned.
    async fn z_get_block(
        &self,
        hash_or_height: String,
        verbosity: Option<u8>,
    ) -> Result<GetBlock, Self::Error> {
        Ok(self
            .fetcher
            .get_block(hash_or_height, verbosity)
            .await?
            .try_into()?)
    }

    /// Returns all transaction ids in the memory pool, as a JSON array.
    ///
    /// zcashd reference: [`getrawmempool`](https://zcash.github.io/rpc/getrawmempool.html)
    /// method: post
    /// tags: blockchain
    async fn get_raw_mempool(&self) -> Result<Vec<String>, Self::Error> {
        // Ok(self.fetcher.get_raw_mempool().await?.transactions)
        Ok(self
            .mempool
            .get_mempool()
            .await
            .into_iter()
            .map(|(key, _)| key.0)
            .collect())
    }

    /// Returns information about the given block's Sapling & Orchard tree state.
    ///
    /// zcashd reference: [`z_gettreestate`](https://zcash.github.io/rpc/z_gettreestate.html)
    /// method: post
    /// tags: blockchain
    ///
    /// # Parameters
    ///
    /// - `hash | height`: (string, required, example="00000000febc373a1da2bd9f887b105ad79ddc26ac26c2b28652d64e5207c5b5") The block hash or height.
    ///
    /// # Notes
    ///
    /// The zcashd doc reference above says that the parameter "`height` can be
    /// negative where -1 is the last known valid block". On the other hand,
    /// `lightwalletd` only uses positive heights, so Zebra does not support
    /// negative heights.
    async fn z_get_treestate(&self, hash_or_height: String) -> Result<GetTreestate, Self::Error> {
        Ok(self
            .fetcher
            .get_treestate(hash_or_height)
            .await?
            .try_into()?)
    }

    /// Returns information about a range of Sapling or Orchard subtrees.
    ///
    /// zcashd reference: [`z_getsubtreesbyindex`](https://zcash.github.io/rpc/z_getsubtreesbyindex.html) - TODO: fix link
    /// method: post
    /// tags: blockchain
    ///
    /// # Parameters
    ///
    /// - `pool`: (string, required) The pool from which subtrees should be returned. Either "sapling" or "orchard".
    /// - `start_index`: (number, required) The index of the first 2^16-leaf subtree to return.
    /// - `limit`: (number, optional) The maximum number of subtree values to return.
    ///
    /// # Notes
    ///
    /// While Zebra is doing its initial subtree index rebuild, subtrees will become available
    /// starting at the chain tip. This RPC will return an empty list if the `start_index` subtree
    /// exists, but has not been rebuilt yet. This matches `zcashd`'s behaviour when subtrees aren't
    /// available yet. (But `zcashd` does its rebuild before syncing any blocks.)
    async fn z_get_subtrees_by_index(
        &self,
        pool: String,
        start_index: NoteCommitmentSubtreeIndex,
        limit: Option<NoteCommitmentSubtreeIndex>,
    ) -> Result<GetSubtrees, Self::Error> {
        Ok(self
            .fetcher
            .get_subtrees_by_index(pool, start_index.0, limit.map(|limit_index| limit_index.0))
            .await?
            .into())
    }

    /// Returns the raw transaction data, as a [`GetRawTransaction`] JSON string or structure.
    ///
    /// zcashd reference: [`getrawtransaction`](https://zcash.github.io/rpc/getrawtransaction.html)
    /// method: post
    /// tags: transaction
    ///
    /// # Parameters
    ///
    /// - `txid`: (string, required, example="mytxid") The transaction ID of the transaction to be returned.
    /// - `verbose`: (number, optional, default=0, example=1) If 0, return a string of hex-encoded data, otherwise return a JSON object.
    ///
    /// # Notes
    ///
    /// We don't currently support the `blockhash` parameter since lightwalletd does not
    /// use it.
    ///
    /// In verbose mode, we only expose the `hex` and `height` fields since
    /// lightwalletd uses only those:
    /// <https://github.com/zcash/lightwalletd/blob/631bb16404e3d8b045e74a7c5489db626790b2f6/common/common.go#L119>
    async fn get_raw_transaction(
        &self,
        txid_hex: String,
        verbose: Option<u8>,
    ) -> Result<GetRawTransaction, Self::Error> {
        Ok(self
            .fetcher
            .get_raw_transaction(txid_hex, verbose)
            .await?
            .into())
    }

    /// Returns the transaction ids made by the provided transparent addresses.
    ///
    /// zcashd reference: [`getaddresstxids`](https://zcash.github.io/rpc/getaddresstxids.html)
    /// method: post
    /// tags: address
    ///
    /// # Parameters
    ///
    /// - `request`: (object, required, example={\"addresses\": [\"tmYXBYJj1K7vhejSec5osXK2QsGa5MTisUQ\"], \"start\": 1000, \"end\": 2000}) A struct with the following named fields:
    ///     - `addresses`: (json array of string, required) The addresses to get transactions from.
    ///     - `start`: (numeric, required) The lower height to start looking for transactions (inclusive).
    ///     - `end`: (numeric, required) The top height to stop looking for transactions (inclusive).
    ///
    /// # Notes
    ///
    /// Only the multi-argument format is used by lightwalletd and this is what we currently support:
    /// <https://github.com/zcash/lightwalletd/blob/631bb16404e3d8b045e74a7c5489db626790b2f6/common/common.go#L97-L102>
    async fn get_address_tx_ids(
        &self,
        request: GetAddressTxIdsRequest,
    ) -> Result<Vec<String>, Self::Error> {
        let (addresses, start, end) = request.into_parts();
        Ok(self
            .fetcher
            .get_address_txids(addresses, start, end)
            .await?
            .transactions)
    }

    /// Returns all unspent outputs for a list of addresses.
    ///
    /// zcashd reference: [`getaddressutxos`](https://zcash.github.io/rpc/getaddressutxos.html)
    /// method: post
    /// tags: address
    ///
    /// # Parameters
    ///
    /// - `addresses`: (array, required, example={\"addresses\": [\"tmYXBYJj1K7vhejSec5osXK2QsGa5MTisUQ\"]}) The addresses to get outputs from.
    ///
    /// # Notes
    ///
    /// lightwalletd always uses the multi-address request, without chaininfo:
    /// <https://github.com/zcash/lightwalletd/blob/master/frontend/service.go#L402>
    async fn z_get_address_utxos(
        &self,
        address_strings: AddressStrings,
    ) -> Result<Vec<GetAddressUtxos>, Self::Error> {
        Ok(self
            .fetcher
            .get_address_utxos(address_strings.valid_address_strings().map_err(|error| {
                FetchServiceError::RpcError(RpcError {
                    code: error.code() as i64,
                    message: "Invalid address provided".to_string(),
                    data: None,
                })
            })?)
            .await?
            .into_iter()
            .map(|utxos| utxos.into())
            .collect())
    }
}

#[async_trait]
impl LightWalletIndexer for FetchServiceSubscriber {
    type Error = FetchServiceError;

    /// Return the height of the tip of the best chain
    async fn get_latest_block(&self) -> Result<BlockId, Self::Error> {
        let blockchain_info = self.get_blockchain_info().await?;

        Ok(BlockId {
            height: blockchain_info.blocks().0 as u64,
            hash: blockchain_info
                .best_block_hash()
                .bytes_in_display_order()
                .to_vec(),
        })
    }

    /// Return the compact block corresponding to the given block identifier
    ///
    /// NOTE: This implementation is slow due to the absence on an internal CompactBlock cache.
    async fn get_block(&self, request: BlockId) -> Result<CompactBlock, Self::Error> {
        let height: u32 = match request.height.try_into() {
            Ok(height) => height,
            Err(_) => {
                return Err(FetchServiceError::TonicStatusError(
                    tonic::Status::invalid_argument(
                        "Error: Height out of range. Failed to convert to u32.",
                    ),
                ));
            }
        };
        match self.block_cache.get_compact_block(height.to_string()).await {
            Ok(block) => Ok(block),
            Err(e) => {
                let chain_height = self.get_blockchain_info().await?.blocks().0;
                if height >= chain_height {
                    Err(FetchServiceError::TonicStatusError(tonic::Status::out_of_range(
                            format!(
                                "Error: Height out of range [{}]. Height requested is greater than the best chain tip [{}].",
                                height, chain_height,
                            )
                        )))
                } else {
                    // TODO: Hide server error from clients before release. Currently useful for dev purposes.
                    Err(FetchServiceError::TonicStatusError(tonic::Status::unknown(
                        format!(
                            "Error: Failed to retrieve block from node. Server Error: {}",
                            e,
                        ),
                    )))
                }
            }
        }
    }

    /// Same as GetBlock except actions contain only nullifiers
    ///
    /// NOTE: This implementation is slow due to the absence on an internal CompactBlock cache.
    async fn get_block_nullifiers(&self, request: BlockId) -> Result<CompactBlock, Self::Error> {
        let height: u32 = match request.height.try_into() {
            Ok(height) => height,
            Err(_) => {
                return Err(FetchServiceError::TonicStatusError(
                    tonic::Status::invalid_argument(
                        "Error: Height out of range. Failed to convert to u32.",
                    ),
                ));
            }
        };
        match self
            .block_cache
            .get_compact_block_nullifiers(height.to_string())
            .await
        {
            Ok(block) => Ok(block),
            Err(e) => {
                let chain_height = self.get_blockchain_info().await?.blocks().0;
                if height >= chain_height {
                    Err(FetchServiceError::TonicStatusError(tonic::Status::out_of_range(
                            format!(
                                "Error: Height out of range [{}]. Height requested is greater than the best chain tip [{}].",
                                height, chain_height,
                            )
                        )))
                } else {
                    // TODO: Hide server error from clients before release. Currently useful for dev purposes.
                    Err(FetchServiceError::TonicStatusError(tonic::Status::unknown(
                        format!(
                            "Error: Failed to retrieve block from node. Server Error: {}",
                            e,
                        ),
                    )))
                }
            }
        }
    }

    /// Return a list of consecutive compact blocks
    ///
    /// NOTE: This implementation is slow due to the absence on an internal CompactBlock cache.
    async fn get_block_range(
        &self,
        request: BlockRange,
    ) -> Result<CompactBlockStream, Self::Error> {
        let mut start: u32 = match request.start {
            Some(block_id) => match block_id.height.try_into() {
                Ok(height) => height,
                Err(_) => {
                    return Err(FetchServiceError::TonicStatusError(
                        tonic::Status::invalid_argument(
                            "Error: Start height out of range. Failed to convert to u32.",
                        ),
                    ));
                }
            },
            None => {
                return Err(FetchServiceError::TonicStatusError(
                    tonic::Status::invalid_argument("Error: No start height given."),
                ));
            }
        };
        let mut end: u32 = match request.end {
            Some(block_id) => match block_id.height.try_into() {
                Ok(height) => height,
                Err(_) => {
                    return Err(FetchServiceError::TonicStatusError(
                        tonic::Status::invalid_argument(
                            "Error: End height out of range. Failed to convert to u32.",
                        ),
                    ));
                }
            },
            None => {
                return Err(FetchServiceError::TonicStatusError(
                    tonic::Status::invalid_argument("Error: No start height given."),
                ));
            }
        };
        let rev_order = if start > end {
            (start, end) = (end, start);
            true
        } else {
            false
        };
        let chain_height = self.get_blockchain_info().await?.blocks().0;
        let fetch_service_clone = self.clone();
        let service_timeout = self.config.service_timeout;
        let (channel_tx, channel_rx) = mpsc::channel(self.config.service_channel_size as usize);
        tokio::spawn(async move {
            let timeout = timeout(time::Duration::from_secs((service_timeout*4) as u64), async {
                    for height in start..=end {
                        let height = if rev_order {
                            end - (height - start)
                        } else {
                            height
                        };
                        match fetch_service_clone.block_cache.get_compact_block(
                            height.to_string(),
                        ).await {
                            Ok(block) => {
                                if channel_tx.send(Ok(block)).await.is_err() {
                                    break;
                                }
                            }
                            Err(e) => {
                                if height >= chain_height {
                                    match channel_tx
                                        .send(Err(tonic::Status::out_of_range(format!(
                                            "Error: Height out of range [{}]. Height requested is greater than the best chain tip [{}].",
                                            height, chain_height,
                                        ))))
                                        .await

                                    {
                                        Ok(_) => break,
                                        Err(e) => {
                                            warn!("GetBlockRange channel closed unexpectedly: {}", e);
                                            break;
                                        }
                                    }
                                } else {
                                    // TODO: Hide server error from clients before release. Currently useful for dev purposes.
                                    if channel_tx
                                        .send(Err(tonic::Status::unknown(e.to_string())))
                                        .await
                                        .is_err()
                                    {
                                        break;
                                    }
                                }
                            }
                        }
                    }
                })
                .await;
            match timeout {
                Ok(_) => {}
                Err(_) => {
                    channel_tx
                        .send(Err(tonic::Status::deadline_exceeded(
                            "Error: get_block_range gRPC request timed out.",
                        )))
                        .await
                        .ok();
                }
            }
        });
        Ok(CompactBlockStream::new(channel_rx))
    }

    /// Same as GetBlockRange except actions contain only nullifiers
    ///
    /// NOTE: This implementation is slow due to the absence on an internal CompactBlock cache.
    async fn get_block_range_nullifiers(
        &self,
        request: BlockRange,
    ) -> Result<CompactBlockStream, Self::Error> {
        let tonic_status_error =
            |err| FetchServiceError::TonicStatusError(tonic::Status::invalid_argument(err));
        let mut start = match request.start {
            Some(block_id) => match u32::try_from(block_id.height) {
                Ok(height) => Ok(height),
                Err(_) => Err("Error: Start height out of range. Failed to convert to u32."),
            },
            None => Err("Error: No start height given."),
        }
        .map_err(tonic_status_error)?;
        let mut end = match request.end {
            Some(block_id) => match u32::try_from(block_id.height) {
                Ok(height) => Ok(height),
                Err(_) => Err("Error: End height out of range. Failed to convert to u32."),
            },
            None => Err("Error: No start height given."),
        }
        .map_err(tonic_status_error)?;
        let rev_order = if start > end {
            (start, end) = (end, start);
            true
        } else {
            false
        };
        let chain_height = self.get_blockchain_info().await?.blocks().0;
        let fetch_service_clone = self.clone();
        let service_timeout = self.config.service_timeout;
        let (channel_tx, channel_rx) = mpsc::channel(self.config.service_channel_size as usize);
        tokio::spawn(async move {
            let timeout = timeout(
                time::Duration::from_secs((service_timeout * 4) as u64),
                async {
                    for height in start..=end {
                        let height = if rev_order {
                            end - (height - start)
                        } else {
                            height
                        };
                        if let Err(e) = channel_tx
                            .send(
                                fetch_service_clone
                                    .block_cache
                                    .get_compact_block_nullifiers(height.to_string())
                                    .await
                                    .map_err(|e| {
                                        if height >= chain_height {
                                            tonic::Status::out_of_range(format!(
                                            "Error: Height out of range [{}]. Height requested \
                                            is greater than the best chain tip [{}].",
                                            height, chain_height,
                                        ))
                                        } else {
                                            // TODO: Hide server error from clients before release. Currently useful for dev purposes.
                                            tonic::Status::unknown(e.to_string())
                                        }
                                    }),
                            )
                            .await
                        {
                            warn!("GetBlockRangeNullifiers channel closed unexpectedly: {}", e);
                            break;
                        }
                    }
                },
            )
            .await;
            if timeout.is_err() {
                channel_tx
                    .send(Err(tonic::Status::deadline_exceeded(
                        "Error: get_block_range_nullifiers gRPC request timed out.",
                    )))
                    .await
                    .ok();
            }
        });
        Ok(CompactBlockStream::new(channel_rx))
    }

    /// Return the requested full (not compact) transaction (as from zcashd)
    ///
    /// NOTE: This implementation is slow due to fetching mempool height, the internal mempool or non-finalised state should be queried.
    async fn get_transaction(&self, request: TxFilter) -> Result<RawTransaction, Self::Error> {
        let hash = request.hash;
        if hash.len() == 32 {
            let reversed_hash = hash.iter().rev().copied().collect::<Vec<u8>>();
            let hash_hex = hex::encode(reversed_hash);
            let tx = self.get_raw_transaction(hash_hex, Some(1)).await?;

            let (hex, height) = if let GetRawTransaction::Object(tx_object) = tx {
                (tx_object.hex, tx_object.height)
            } else {
                return Err(FetchServiceError::TonicStatusError(
                    tonic::Status::not_found("Error: Transaction not received"),
                ));
            };
            let height: u64 = match height {
                Some(h) => h as u64,
                // Zebra returns None for mempool transactions, convert to `Mempool Height`.
                None => self.get_blockchain_info().await?.blocks().0 as u64,
            };

            Ok(RawTransaction {
                data: hex.as_ref().to_vec(),
                height,
            })
        } else {
            Err(FetchServiceError::TonicStatusError(
                tonic::Status::invalid_argument("Error: Transaction hash incorrect"),
            ))
        }
    }

    /// Submit the given transaction to the Zcash network
    async fn send_transaction(&self, request: RawTransaction) -> Result<SendResponse, Self::Error> {
        let hex_tx = hex::encode(request.data);
        let tx_output = self.send_raw_transaction(hex_tx).await?;

        Ok(SendResponse {
            error_code: 0,
            error_message: tx_output.inner().to_string(),
        })
    }

    /// Return the txids corresponding to the given t-address within the given block range
    async fn get_taddress_txids(
        &self,
        request: TransparentAddressBlockFilter,
    ) -> Result<RawTransactionStream, Self::Error> {
        let chain_height = self.get_blockchain_info().await?.blocks().0;
        let (start, end) =
            match request.range {
                Some(range) => match (range.start, range.end) {
                    (Some(start), Some(end)) => {
                        let start = match u32::try_from(start.height) {
                            Ok(height) => height.min(chain_height),
                            Err(_) => return Err(FetchServiceError::TonicStatusError(
                                tonic::Status::invalid_argument(
                                    "Error: Start height out of range. Failed to convert to u32.",
                                ),
                            )),
                        };
                        let end =
                            match u32::try_from(end.height) {
                                Ok(height) => height.min(chain_height),
                                Err(_) => return Err(FetchServiceError::TonicStatusError(
                                    tonic::Status::invalid_argument(
                                        "Error: End height out of range. Failed to convert to u32.",
                                    ),
                                )),
                            };
                        if start > end {
                            (end, start)
                        } else {
                            (start, end)
                        }
                    }
                    _ => {
                        return Err(FetchServiceError::TonicStatusError(
                            tonic::Status::invalid_argument("Error: Incomplete block range given."),
                        ))
                    }
                },
                None => {
                    return Err(FetchServiceError::TonicStatusError(
                        tonic::Status::invalid_argument("Error: No block range given."),
                    ))
                }
            };
        let txids = self
            .get_address_tx_ids(GetAddressTxIdsRequest::from_parts(
                vec![request.address],
                start,
                end,
            ))
            .await?;
        let fetch_service_clone = self.clone();
        let service_timeout = self.config.service_timeout;
        let (channel_tx, channel_rx) = mpsc::channel(self.config.service_channel_size as usize);
        tokio::spawn(async move {
            let timeout = timeout(
                time::Duration::from_secs((service_timeout * 4) as u64),
                async {
                    for txid in txids {
                        let transaction =
                            fetch_service_clone.get_raw_transaction(txid, Some(1)).await;
                        match transaction {
                            Ok(GetRawTransaction::Object(transaction_obj)) => {
                                let height: u64 = match transaction_obj.height {
                                    Some(h) => h as u64,
                                    // Zebra returns None for mempool transactions, convert to `Mempool Height`.
                                    None => chain_height as u64,
                                };
                                if channel_tx
                                    .send(Ok(RawTransaction {
                                        data: transaction_obj.hex.as_ref().to_vec(),
                                        height,
                                    }))
                                    .await
                                    .is_err()
                                {
                                    break;
                                }
                            }
                            Ok(GetRawTransaction::Raw(_)) => {
                                if channel_tx
                                    .send(Err(tonic::Status::unknown(
                                    "Received raw transaction type, this should not be impossible.",
                                    )))
                                    .await
                                    .is_err()
                                {
                                    break;
                                }
                            }
                            Err(e) => {
                                // TODO: Hide server error from clients before release. Currently useful for dev purposes.
                                if channel_tx
                                    .send(Err(tonic::Status::unknown(e.to_string())))
                                    .await
                                    .is_err()
                                {
                                    break;
                                }
                            }
                        }
                    }
                },
            )
            .await;
            match timeout {
                Ok(_) => {}
                Err(_) => {
                    channel_tx
                        .send(Err(tonic::Status::internal(
                            "Error: get_taddress_txids gRPC request timed out",
                        )))
                        .await
                        .ok();
                }
            }
        });
        Ok(RawTransactionStream::new(channel_rx))
    }

    /// Returns the total balance for a list of taddrs
    async fn get_taddress_balance(&self, request: AddressList) -> Result<Balance, Self::Error> {
        let taddrs = AddressStrings::new_valid(request.addresses).map_err(|err_obj| {
            FetchServiceError::RpcError(RpcError::new_from_errorobject(
                err_obj,
                "Error in Validator",
            ))
        })?;
        let balance = self.z_get_address_balance(taddrs).await?;
        let checked_balance: i64 = match i64::try_from(balance.balance) {
            Ok(balance) => balance,
            Err(_) => {
                return Err(FetchServiceError::TonicStatusError(tonic::Status::unknown(
                    "Error: Error converting balance from u64 to i64.",
                )));
            }
        };
        Ok(Balance {
            value_zat: checked_balance,
        })
    }

    /// Returns the total balance for a list of taddrs
    async fn get_taddress_balance_stream(
        &self,
        mut request: AddressStream,
    ) -> Result<Balance, Self::Error> {
        let fetch_service_clone = self.clone();
        let service_timeout = self.config.service_timeout;
        let (channel_tx, mut channel_rx) =
            mpsc::channel::<String>(self.config.service_channel_size as usize);
        let fetcher_task_handle = tokio::spawn(async move {
            let fetcher_timeout = timeout(
                time::Duration::from_secs((service_timeout * 4) as u64),
                async {
                    let mut total_balance: u64 = 0;
                    loop {
                        match channel_rx.recv().await {
                            Some(taddr) => {
                                let taddrs =
                                    AddressStrings::new_valid(vec![taddr]).map_err(|err_obj| {
                                        FetchServiceError::RpcError(RpcError::new_from_errorobject(
                                            err_obj,
                                            "Error in Validator",
                                        ))
                                    })?;
                                let balance =
                                    fetch_service_clone.z_get_address_balance(taddrs).await?;
                                total_balance += balance.balance;
                            }
                            None => {
                                return Ok(total_balance);
                            }
                        }
                    }
                },
            )
            .await;
            match fetcher_timeout {
                Ok(result) => result,
                Err(_) => Err(tonic::Status::deadline_exceeded(
                    "Error: get_taddress_balance_stream request timed out.",
                )),
            }
        });
        // NOTE: This timeout is so slow due to the blockcache not being implemented. This should be reduced to 30s once functionality is in place.
        // TODO: Make [rpc_timout] a configurable system variable with [default = 30s] and [mempool_rpc_timout = 4*rpc_timeout]
        let addr_recv_timeout = timeout(
            time::Duration::from_secs((service_timeout * 4) as u64),
            async {
                while let Some(address_result) = request.next().await {
                    // TODO: Hide server error from clients before release. Currently useful for dev purposes.
                    let address = address_result.map_err(|e| {
                        tonic::Status::unknown(format!("Failed to read from stream: {}", e))
                    })?;
                    if channel_tx.send(address.address).await.is_err() {
                        // TODO: Hide server error from clients before release. Currently useful for dev purposes.
                        return Err(tonic::Status::unknown(
                            "Error: Failed to send address to balance task.",
                        ));
                    }
                }
                drop(channel_tx);
                Ok::<(), tonic::Status>(())
            },
        )
        .await;
        match addr_recv_timeout {
            Ok(Ok(())) => {}
            Ok(Err(e)) => {
                fetcher_task_handle.abort();
                return Err(FetchServiceError::TonicStatusError(e));
            }
            Err(_) => {
                fetcher_task_handle.abort();
                return Err(FetchServiceError::TonicStatusError(
                    tonic::Status::deadline_exceeded(
                        "Error: get_taddress_balance_stream request timed out in address loop.",
                    ),
                ));
            }
        }
        match fetcher_task_handle.await {
            Ok(Ok(total_balance)) => {
                let checked_balance: i64 = match i64::try_from(total_balance) {
                    Ok(balance) => balance,
                    Err(_) => {
                        // TODO: Hide server error from clients before release. Currently useful for dev purposes.
                        return Err(FetchServiceError::TonicStatusError(tonic::Status::unknown(
                            "Error: Error converting balance from u64 to i64.",
                        )));
                    }
                };
                Ok(Balance {
                    value_zat: checked_balance,
                })
            }
            Ok(Err(e)) => Err(FetchServiceError::TonicStatusError(e)),
            // TODO: Hide server error from clients before release. Currently useful for dev purposes.
            Err(e) => Err(FetchServiceError::TonicStatusError(tonic::Status::unknown(
                format!("Fetcher Task failed: {}", e),
            ))),
        }
    }

    /// Return the compact transactions currently in the mempool; the results
    /// can be a few seconds out of date. If the Exclude list is empty, return
    /// all transactions; otherwise return all *except* those in the Exclude list
    /// (if any); this allows the client to avoid receiving transactions that it
    /// already has (from an earlier call to this rpc). The transaction IDs in the
    /// Exclude list can be shortened to any number of bytes to make the request
    /// more bandwidth-efficient; if two or more transactions in the mempool
    /// match a shortened txid, they are all sent (none is excluded). Transactions
    /// in the exclude list that don't exist in the mempool are ignored.
    async fn get_mempool_tx(
        &self,
        request: Exclude,
    ) -> Result<CompactTransactionStream, Self::Error> {
        let exclude_txids: Vec<String> = request
            .txid
            .iter()
            .map(|txid_bytes| {
                let reversed_txid_bytes: Vec<u8> = txid_bytes.iter().cloned().rev().collect();
                hex::encode(&reversed_txid_bytes)
            })
            .collect();

        let mempool = self.mempool.clone();
        let service_timeout = self.config.service_timeout;
        let (channel_tx, channel_rx) = mpsc::channel(self.config.service_channel_size as usize);
        tokio::spawn(async move {
            let timeout = timeout(
                time::Duration::from_secs((service_timeout*4) as u64),
                async {
                    for (txid, transaction) in mempool.get_filtered_mempool(exclude_txids).await {
                        match transaction.0 {
                            GetRawTransaction::Object(transaction_object) => {
                                let txid_bytes = match hex::decode(txid.0) {
                                    Ok(bytes) => bytes,
                                    Err(e) => {
                                        if channel_tx
                                            .send(Err(tonic::Status::unknown(e.to_string())))
                                            .await
                                            .is_err()
                                        {
                                            break;
                                        } else {
                                            continue;
                                        }
                                    }
                                };
                                match <FullTransaction as ParseFromSlice>::parse_from_slice(
                                    transaction_object.hex.as_ref(),
                                    Some(vec!(txid_bytes)), None)
                                {
                                    Ok(transaction) => {
                                        // ParseFromSlice returns any data left after the conversion to a
                                        // FullTransaction, If the conversion has succeeded this should be empty.
                                        if transaction.0.is_empty() {
                                            if channel_tx.send(
                                                transaction
                                                .1
                                                .to_compact(0)
                                                .map_err(|e| {
                                                    tonic::Status::unknown(
                                                        e.to_string()
                                                    )
                                                })
                                            ).await.is_err() {
                                                break
                                            }
                                        } else {
                                            // TODO: Hide server error from clients before release. Currently useful for dev purposes.
                                            if channel_tx
                                                .send(Err(tonic::Status::unknown("Error: ")))
                                                .await
                                                .is_err()
                                            {
                                                break;
                                            }
                                        }
                                            }
                                    Err(e) => {
                                        // TODO: Hide server error from clients before release. Currently useful for dev purposes.
                                        if channel_tx
                                            .send(Err(tonic::Status::unknown(e.to_string())))
                                            .await
                                            .is_err()
                                        {
                                            break;
                                        }
                                    }
                                }
                            }
                            GetRawTransaction::Raw(_) => {
                                if channel_tx
                                    .send(Err(tonic::Status::internal(
                                        "Error: Received raw transaction type, this should not be impossible.",
                                    )))
                                    .await
                                    .is_err()
                                {
                                    break;
                                }
                            }
                        }
                    }
                },
            )
            .await;
            match timeout {
                Ok(_) => {}
                Err(_) => {
                    channel_tx
                        .send(Err(tonic::Status::internal(
                            "Error: get_mempool_tx gRPC request timed out",
                        )))
                        .await
                        .ok();
                }
            }
        });

        Ok(CompactTransactionStream::new(channel_rx))
    }

    /// Return a stream of current Mempool transactions. This will keep the output stream open while
    /// there are mempool transactions. It will close the returned stream when a new block is mined.
    async fn get_mempool_stream(&self) -> Result<RawTransactionStream, Self::Error> {
        let mut mempool = self.mempool.clone();
        let service_timeout = self.config.service_timeout;
        let (channel_tx, channel_rx) = mpsc::channel(self.config.service_channel_size as usize);
        let mempool_height = self.fetcher.get_blockchain_info().await?.blocks.0;
        tokio::spawn(async move {
            let timeout = timeout(
                time::Duration::from_secs((service_timeout*6) as u64),
                async {
                    let (mut mempool_stream, _mempool_handle) =
                        match mempool.get_mempool_stream().await {
                            Ok(stream) => stream,
                            Err(e) => {
                                warn!("Error fetching stream from mempool: {:?}", e);
                                channel_tx
                                    .send(Err(tonic::Status::internal(
                                        "Error getting mempool stream",
                                    )))
                                    .await
                                    .ok();
                                return;
                            }
                        };
                    while let Some(result) = mempool_stream.recv().await {
                        match result {
                            Ok((_mempool_key, mempool_value)) => {
                                match mempool_value.0 {
                                    GetRawTransaction::Object(transaction_object) => {
                                        if channel_tx
                                            .send(Ok(RawTransaction {
                                                data: transaction_object.hex.as_ref().to_vec(),
                                                height: mempool_height as u64,
                                            }))
                                            .await
                                            .is_err()
                                        {
                                            break;
                                        }
                                    }
                                    GetRawTransaction::Raw(_) => {
                                        if channel_tx
                                            .send(Err(tonic::Status::internal(
                                                "Error: Received raw transaction type, this should not be impossible.",
                                            )))
                                            .await
                                            .is_err()
                                        {
                                            break;
                                        }
                                    }
                                }
                            }
                            Err(e) => {
                                channel_tx
                                    .send(Err(tonic::Status::internal(format!(
                                        "Error in mempool stream: {:?}",
                                        e
                                    ))))
                                    .await
                                    .ok();
                                break;
                            }
                        }
                    }
                },
            )
            .await;
            match timeout {
                Ok(_) => {}
                Err(_) => {
                    channel_tx
                        .send(Err(tonic::Status::internal(
                            "Error: get_mempool_stream gRPC request timed out",
                        )))
                        .await
                        .ok();
                }
            }
        });

        Ok(RawTransactionStream::new(channel_rx))
    }

    /// GetTreeState returns the note commitment tree state corresponding to the given block.
    /// See section 3.7 of the Zcash protocol specification. It returns several other useful
    /// values also (even though they can be obtained using GetBlock).
    /// The block can be specified by either height or hash.
    async fn get_tree_state(&self, request: BlockId) -> Result<TreeState, Self::Error> {
        let chain_info = self.get_blockchain_info().await?;
        let hash_or_height = if request.height != 0 {
            match u32::try_from(request.height) {
                Ok(height) => {
                    if height > chain_info.blocks().0 {
                        return Err(FetchServiceError::TonicStatusError(tonic::Status::out_of_range(
                            format!(
                                "Error: Height out of range [{}]. Height requested is greater than the best chain tip [{}].",
                                height, chain_info.blocks().0,
                            ))
                        ));
                    } else {
                        height.to_string()
                    }
                }
                Err(_) => {
                    return Err(FetchServiceError::TonicStatusError(
                        tonic::Status::invalid_argument(
                            "Error: Height out of range. Failed to convert to u32.",
                        ),
                    ));
                }
            }
        } else {
            hex::encode(request.hash)
        };
        match self.z_get_treestate(hash_or_height).await {
            Ok(state) => {
                let (hash, height, time, sapling, orchard) = state.into_parts();
                Ok(TreeState {
                    network: chain_info.chain(),
                    height: height.0 as u64,
                    hash: hash.to_string(),
                    time,
                    sapling_tree: sapling.map(hex::encode).unwrap_or_default(),
                    orchard_tree: orchard.map(hex::encode).unwrap_or_default(),
                })
            }
            Err(e) => {
                // TODO: Hide server error from clients before release. Currently useful for dev purposes.
                Err(FetchServiceError::TonicStatusError(tonic::Status::unknown(
                    format!(
                        "Error: Failed to retrieve treestate from node. Server Error: {}",
                        e,
                    ),
                )))
            }
        }
    }

    /// GetLatestTreeState returns the note commitment tree state corresponding to the chain tip.
    async fn get_latest_tree_state(&self) -> Result<TreeState, Self::Error> {
        let chain_info = self.get_blockchain_info().await?;
        match self
            .z_get_treestate(chain_info.blocks().0.to_string())
            .await
        {
            Ok(state) => {
                let (hash, height, time, sapling, orchard) = state.into_parts();
                Ok(TreeState {
                    network: chain_info.chain(),
                    height: height.0 as u64,
                    hash: hash.to_string(),
                    time,
                    sapling_tree: sapling.map(hex::encode).unwrap_or_default(),
                    orchard_tree: orchard.map(hex::encode).unwrap_or_default(),
                })
            }
            Err(e) => {
                // TODO: Hide server error from clients before release. Currently useful for dev purposes.
                Err(FetchServiceError::TonicStatusError(tonic::Status::unknown(
                    format!(
                        "Error: Failed to retrieve treestate from node. Server Error: {}",
                        e,
                    ),
                )))
            }
        }
    }

    /// Returns a stream of information about roots of subtrees of the Sapling and Orchard
    /// note commitment trees.
    async fn get_subtree_roots(
        &self,
        request: GetSubtreeRootsArg,
    ) -> Result<SubtreeRootReplyStream, Self::Error> {
        let pool = match ShieldedProtocol::try_from(request.shielded_protocol) {
            Ok(protocol) => protocol.as_str_name(),
            Err(_) => {
                return Err(FetchServiceError::TonicStatusError(
                    tonic::Status::invalid_argument("Error: Invalid shielded protocol value."),
                ))
            }
        };
        let start_index = match u16::try_from(request.start_index) {
            Ok(value) => value,
            Err(_) => {
                return Err(FetchServiceError::TonicStatusError(
                    tonic::Status::invalid_argument("Error: start_index value exceeds u16 range."),
                ))
            }
        };
        let limit = if request.max_entries == 0 {
            None
        } else {
            match u16::try_from(request.max_entries) {
                Ok(value) => Some(value),
                Err(_) => {
                    return Err(FetchServiceError::TonicStatusError(
                        tonic::Status::invalid_argument(
                            "Error: max_entries value exceeds u16 range.",
                        ),
                    ))
                }
            }
        };
        let subtrees = self
            .z_get_subtrees_by_index(
                pool.to_string(),
                NoteCommitmentSubtreeIndex(start_index),
                limit.map(NoteCommitmentSubtreeIndex),
            )
            .await?;
        let fetch_service_clone = self.clone();
        let service_timeout = self.config.service_timeout;
        let (channel_tx, channel_rx) = mpsc::channel(self.config.service_channel_size as usize);
        tokio::spawn(async move {
            let timeout = timeout(
                time::Duration::from_secs((service_timeout * 4) as u64),
                async {
                    for subtree in subtrees.subtrees {
                        match fetch_service_clone
                            .z_get_block(subtree.end_height.0.to_string(), Some(1))
                            .await
                        {
                            Ok(GetBlock::Object { hash, height, .. }) => {
                                let checked_height = match height {
                                    Some(h) => h.0 as u64,
                                    None => {
                                        match channel_tx
                                            .send(Err(tonic::Status::unknown(
                                                "Error: No block height returned by node.",
                                            )))
                                            .await
                                        {
                                            Ok(_) => break,
                                            Err(e) => {
                                                warn!(
                                                    "GetSubtreeRoots channel closed unexpectedly: {}",
                                                    e
                                                );
                                                break;
                                            }
                                        }
                                    }
                                };
                                let checked_root_hash = match hex::decode(&subtree.root) {
                                    Ok(hash) => hash,
                                    Err(e) => {
                                        match channel_tx
                                            .send(Err(tonic::Status::unknown(format!(
                                                "Error: Failed to hex decode root hash: {}.",
                                                e
                                            ))))
                                            .await
                                        {
                                            Ok(_) => break,
                                            Err(e) => {
                                                warn!(
                                                    "GetSubtreeRoots channel closed unexpectedly: {}",
                                                    e
                                                );
                                                break;
                                            }
                                        }
                                    }
                                };
                                if channel_tx
                                    .send(Ok(SubtreeRoot {
                                        root_hash: checked_root_hash,
                                        completing_block_hash: hash
                                            .0
                                            .bytes_in_display_order()
                                            .to_vec(),
                                        completing_block_height: checked_height,
                                    }))
                                    .await
                                    .is_err()
                                {
                                    break;
                                }
                            }
                            Ok(GetBlock::Raw(_)) => {
                                // TODO: Hide server error from clients before release. Currently useful for dev purposes.
                                if channel_tx
                                .send(Err(tonic::Status::unknown(
                                    "Error: Received raw block type, this should not be possible.",
                                )))
                                .await
                                .is_err()
                            {
                                break;
                            }
                            }
                            Err(e) => {
                                // TODO: Hide server error from clients before release. Currently useful for dev purposes.
                                if channel_tx
                                    .send(Err(tonic::Status::unknown(format!(
                                        "Error: Could not fetch block at height [{}] from node: {}",
                                        subtree.end_height.0, e
                                    ))))
                                    .await
                                    .is_err()
                                {
                                    break;
                                }
                            }
                        }
                    }
                },
            )
            .await;
            match timeout {
                Ok(_) => {}
                Err(_) => {
                    channel_tx
                        .send(Err(tonic::Status::deadline_exceeded(
                            "Error: get_mempool_stream gRPC request timed out",
                        )))
                        .await
                        .ok();
                }
            }
        });
        Ok(SubtreeRootReplyStream::new(channel_rx))
    }

    /// Returns all unspent outputs for a list of addresses.
    ///
    /// Ignores all utxos below block height [GetAddressUtxosArg.start_height].
    /// Returns max [GetAddressUtxosArg.max_entries] utxos, or unrestricted if [GetAddressUtxosArg.max_entries] = 0.
    /// Utxos are collected and returned as a single Vec.
    async fn get_address_utxos(
        &self,
        request: GetAddressUtxosArg,
    ) -> Result<GetAddressUtxosReplyList, Self::Error> {
        let taddrs = AddressStrings::new_valid(request.addresses).map_err(|err_obj| {
            FetchServiceError::RpcError(RpcError::new_from_errorobject(
                err_obj,
                "Error in Validator",
            ))
        })?;
        let utxos = self.z_get_address_utxos(taddrs).await?;
        let mut address_utxos: Vec<GetAddressUtxosReply> = Vec::new();
        let mut entries: u32 = 0;
        for utxo in utxos {
            let (address, txid, output_index, script, satoshis, height) = utxo.into_parts();
            if (height.0 as u64) < request.start_height {
                continue;
            }
            entries += 1;
            if request.max_entries > 0 && entries > request.max_entries {
                break;
            }
            let checked_index = match i32::try_from(output_index.index()) {
                Ok(index) => index,
                Err(_) => {
                    return Err(FetchServiceError::TonicStatusError(tonic::Status::unknown(
                        "Error: Index out of range. Failed to convert to i32.",
                    )));
                }
            };
            let checked_satoshis = match i64::try_from(satoshis) {
                Ok(satoshis) => satoshis,
                Err(_) => {
                    return Err(FetchServiceError::TonicStatusError(tonic::Status::unknown(
                        "Error: Satoshis out of range. Failed to convert to i64.",
                    )));
                }
            };
            let utxo_reply = GetAddressUtxosReply {
                address: address.to_string(),
                txid: txid.0.to_vec(),
                index: checked_index,
                script: script.as_raw_bytes().to_vec(),
                value_zat: checked_satoshis,
                height: height.0 as u64,
            };
            address_utxos.push(utxo_reply)
        }
        Ok(GetAddressUtxosReplyList { address_utxos })
    }

    /// Returns all unspent outputs for a list of addresses.
    ///
    /// Ignores all utxos below block height [GetAddressUtxosArg.start_height].
    /// Returns max [GetAddressUtxosArg.max_entries] utxos, or unrestricted if [GetAddressUtxosArg.max_entries] = 0.
    /// Utxos are returned in a stream.
    async fn get_address_utxos_stream(
        &self,
        request: GetAddressUtxosArg,
    ) -> Result<UtxoReplyStream, Self::Error> {
        let taddrs = AddressStrings::new_valid(request.addresses).map_err(|err_obj| {
            FetchServiceError::RpcError(RpcError::new_from_errorobject(
                err_obj,
                "Error in Validator",
            ))
        })?;
        let utxos = self.z_get_address_utxos(taddrs).await?;
        let service_timeout = self.config.service_timeout;
        let (channel_tx, channel_rx) = mpsc::channel(self.config.service_channel_size as usize);
        tokio::spawn(async move {
            let timeout = timeout(
                time::Duration::from_secs((service_timeout * 4) as u64),
                async {
                    let mut entries: u32 = 0;
                    for utxo in utxos {
                        let (address, txid, output_index, script, satoshis, height) =
                            utxo.into_parts();
                        if (height.0 as u64) < request.start_height {
                            continue;
                        }
                        entries += 1;
                        if request.max_entries > 0 && entries > request.max_entries {
                            break;
                        }
                        let checked_index = match i32::try_from(output_index.index()) {
                            Ok(index) => index,
                            Err(_) => {
                                let _ = channel_tx
                                    .send(Err(tonic::Status::unknown(
                                        "Error: Index out of range. Failed to convert to i32.",
                                    )))
                                    .await;
                                return;
                            }
                        };
                        let checked_satoshis = match i64::try_from(satoshis) {
                            Ok(satoshis) => satoshis,
                            Err(_) => {
                                let _ = channel_tx
                                    .send(Err(tonic::Status::unknown(
                                        "Error: Satoshis out of range. Failed to convert to i64.",
                                    )))
                                    .await;
                                return;
                            }
                        };
                        let utxo_reply = GetAddressUtxosReply {
                            address: address.to_string(),
                            txid: txid.0.to_vec(),
                            index: checked_index,
                            script: script.as_raw_bytes().to_vec(),
                            value_zat: checked_satoshis,
                            height: height.0 as u64,
                        };
                        if channel_tx.send(Ok(utxo_reply)).await.is_err() {
                            return;
                        }
                    }
                },
            )
            .await;
            match timeout {
                Ok(_) => {}
                Err(_) => {
                    channel_tx
                        .send(Err(tonic::Status::deadline_exceeded(
                            "Error: get_mempool_stream gRPC request timed out",
                        )))
                        .await
                        .ok();
                }
            }
        });
        Ok(UtxoReplyStream::new(channel_rx))
    }

    /// Return information about this lightwalletd instance and the blockchain
    async fn get_lightd_info(&self) -> Result<LightdInfo, Self::Error> {
        let blockchain_info = self.get_blockchain_info().await?;
        let sapling_id = zebra_rpc::methods::ConsensusBranchIdHex::new(
            zebra_chain::parameters::ConsensusBranchId::from_hex("76b809bb")
                .map_err(|_e| {
                    tonic::Status::internal(
                        "Internal Error - Consesnsus Branch ID hex conversion failed",
                    )
                })?
                .into(),
        );
        let sapling_activation_height = blockchain_info
            .upgrades()
            .get(&sapling_id)
            .map_or(zebra_chain::block::Height(1), |sapling_json| {
                sapling_json.into_parts().1
            });

        let consensus_branch_id = zebra_chain::parameters::ConsensusBranchId::from(
            blockchain_info.consensus().into_parts().0,
        )
        .to_string();

        Ok(LightdInfo {
            version: self.data.build_info().version(),
            vendor: "ZingoLabs ZainoD".to_string(),
            taddr_support: true,
            chain_name: blockchain_info.chain(),
            sapling_activation_height: sapling_activation_height.0 as u64,
            consensus_branch_id,
            block_height: blockchain_info.blocks().0 as u64,
            git_commit: self.data.build_info().commit_hash(),
            branch: self.data.build_info().branch(),
            build_date: self.data.build_info().build_date(),
            build_user: self.data.build_info().build_user(),
            estimated_height: blockchain_info.estimated_height().0 as u64,
            zcashd_build: self.data.zebra_build(),
            zcashd_subversion: self.data.zebra_subversion(),
        })
    }

    /// Testing-only, requires lightwalletd --ping-very-insecure (do not enable in production)
    ///
    /// NOTE: Currently unimplemented in Zaino.
    async fn ping(&self, _request: Duration) -> Result<PingResponse, Self::Error> {
        Err(FetchServiceError::TonicStatusError(tonic::Status::unimplemented(
            "Ping not yet implemented. If you require this RPC please open an issue or PR at the Zaino github (https://github.com/zingolabs/zaino.git)."
        )))
    }
}

#[cfg(test)]
mod tests {
    use std::net::SocketAddr;

    use super::*;
    use zaino_testutils::{TestManager, ZCASHD_CHAIN_CACHE_BIN, ZEBRAD_CHAIN_CACHE_BIN};
    use zebra_chain::parameters::Network;
    use zingo_infra_services::validator::Validator;

    #[tokio::test]
    async fn launch_fetch_service_zcashd_regtest_no_cache() {
        launch_fetch_service("zcashd", None).await;
    }

    #[tokio::test]
    async fn launch_fetch_service_zcashd_regtest_with_cache() {
        launch_fetch_service("zcashd", ZCASHD_CHAIN_CACHE_BIN.clone()).await;
    }

    #[tokio::test]
    async fn launch_fetch_service_zebrad_regtest_no_cache() {
        launch_fetch_service("zebrad", None).await;
    }

    #[tokio::test]
    async fn launch_fetch_service_zebrad_regtest_with_cache() {
        launch_fetch_service("zebrad", ZEBRAD_CHAIN_CACHE_BIN.clone()).await;
    }

    async fn create_test_manager_and_fetch_service(
        validator: &str,
        chain_cache: Option<std::path::PathBuf>,
        enable_zaino: bool,
        zaino_no_sync: bool,
        zaino_no_db: bool,
        enable_clients: bool,
    ) -> (TestManager, FetchService, FetchServiceSubscriber) {
        let test_manager = TestManager::launch(
            validator,
            None,
            chain_cache,
            enable_zaino,
            zaino_no_sync,
            zaino_no_db,
            enable_clients,
        )
        .await
        .unwrap();

        let fetch_service = FetchService::spawn(
            FetchServiceConfig::new(
                SocketAddr::new(
                    std::net::IpAddr::V4(std::net::Ipv4Addr::LOCALHOST),
                    test_manager.zebrad_rpc_listen_port,
                ),
                None,
                None,
                None,
                None,
                None,
                None,
                test_manager
                    .local_net
                    .data_dir()
                    .path()
                    .to_path_buf()
                    .join("zaino"),
                None,
                Network::new_regtest(Some(1), Some(1)),
                true,
                true,
            ),
            AtomicStatus::new(StatusType::Spawning.into()),
        )
        .await
        .unwrap();
        let subscriber = fetch_service.get_subscriber().inner();
        (test_manager, fetch_service, subscriber)
    }

    async fn launch_fetch_service(validator: &str, chain_cache: Option<std::path::PathBuf>) {
        let (mut test_manager, _fetch_service, fetch_service_subscriber) =
            create_test_manager_and_fetch_service(validator, chain_cache, false, true, true, false)
                .await;
        assert_eq!(fetch_service_subscriber.status(), StatusType::Ready);
        dbg!(fetch_service_subscriber.data.clone());
        dbg!(fetch_service_subscriber.get_info().await.unwrap());
        dbg!(fetch_service_subscriber
            .get_blockchain_info()
            .await
            .unwrap()
            .blocks());

        test_manager.close().await;
    }

    #[tokio::test]
    async fn fetch_service_get_address_balance_zcashd() {
        fetch_service_get_address_balance("zcashd").await;
    }

    async fn fetch_service_get_address_balance(validator: &str) {
        let (mut test_manager, _fetch_service, fetch_service_subscriber) =
            create_test_manager_and_fetch_service(validator, None, true, true, true, true).await;

        let clients = test_manager
            .clients
            .as_ref()
            .expect("Clients are not initialized");
        let recipient_address = clients.get_recipient_address("transparent").await;

        clients.faucet.do_sync(true).await.unwrap();
        zingolib::testutils::lightclient::from_inputs::quick_send(
            &clients.faucet,
            vec![(recipient_address.as_str(), 250_000, None)],
        )
        .await
        .unwrap();
        test_manager.local_net.generate_blocks(1).await.unwrap();
        clients.recipient.do_sync(true).await.unwrap();
        let recipient_balance = clients.recipient.do_balance().await;

        let fetch_service_balance = fetch_service_subscriber
            .z_get_address_balance(AddressStrings::new_valid(vec![recipient_address]).unwrap())
            .await
            .unwrap();

        dbg!(recipient_balance.clone());
        dbg!(fetch_service_balance.clone());

        assert_eq!(recipient_balance.transparent_balance.unwrap(), 250_000,);
        assert_eq!(
            recipient_balance.transparent_balance.unwrap(),
            fetch_service_balance.balance,
        );

        test_manager.close().await;
    }

    #[tokio::test]
    async fn fetch_service_get_block_raw_zcashd() {
        fetch_service_get_block_raw("zcashd").await;
    }

    async fn fetch_service_get_block_raw(validator: &str) {
        let (mut test_manager, _fetch_service, fetch_service_subscriber) =
            create_test_manager_and_fetch_service(validator, None, false, true, true, false).await;

        dbg!(fetch_service_subscriber
            .z_get_block("1".to_string(), Some(0))
            .await
            .unwrap());

        test_manager.close().await;
    }

    #[tokio::test]
    async fn fetch_service_get_block_object_zcashd() {
        fetch_service_get_block_object("zcashd").await;
    }

    async fn fetch_service_get_block_object(validator: &str) {
        let (mut test_manager, _fetch_service, fetch_service_subscriber) =
            create_test_manager_and_fetch_service(validator, None, false, true, true, false).await;

        dbg!(fetch_service_subscriber
            .z_get_block("1".to_string(), Some(1))
            .await
            .unwrap());

        test_manager.close().await;
    }

    #[tokio::test]
    async fn fetch_service_get_raw_mempool_zcashd() {
        fetch_service_get_raw_mempool("zcashd").await;
    }

    async fn fetch_service_get_raw_mempool(validator: &str) {
        let (mut test_manager, _fetch_service, fetch_service_subscriber) =
            create_test_manager_and_fetch_service(validator, None, true, true, true, true).await;
        let clients = test_manager
            .clients
            .as_ref()
            .expect("Clients are not initialized");
        let zebra_uri = format!("http://127.0.0.1:{}", test_manager.zebrad_rpc_listen_port)
            .parse::<http::Uri>()
            .expect("Failed to convert URL to URI");

        let json_service = JsonRpcConnector::new(
            zebra_uri,
            Some("xxxxxx".to_string()),
            Some("xxxxxx".to_string()),
        )
        .await
        .unwrap();

        test_manager.local_net.generate_blocks(1).await.unwrap();
        clients.faucet.do_sync(true).await.unwrap();

        zingolib::testutils::lightclient::from_inputs::quick_send(
            &clients.faucet,
            vec![(
                &clients.get_recipient_address("transparent").await,
                250_000,
                None,
            )],
        )
        .await
        .unwrap();
        zingolib::testutils::lightclient::from_inputs::quick_send(
            &clients.faucet,
            vec![(
                &clients.get_recipient_address("unified").await,
                250_000,
                None,
            )],
        )
        .await
        .unwrap();

        tokio::time::sleep(tokio::time::Duration::from_secs(1)).await;

        let mut fetch_service_mempool = fetch_service_subscriber.get_raw_mempool().await.unwrap();
        let mut json_service_mempool = json_service.get_raw_mempool().await.unwrap().transactions;

        dbg!(&fetch_service_mempool);
        dbg!(&json_service_mempool);
        assert_eq!(json_service_mempool.sort(), fetch_service_mempool.sort());

        test_manager.close().await;
    }

    #[tokio::test]
    async fn fetch_service_z_get_treestate_zcashd() {
        fetch_service_z_get_treestate("zcashd").await;
    }

    async fn fetch_service_z_get_treestate(validator: &str) {
        let (mut test_manager, _fetch_service, fetch_service_subscriber) =
            create_test_manager_and_fetch_service(validator, None, true, true, true, true).await;

        let clients = test_manager
            .clients
            .as_ref()
            .expect("Clients are not initialized");

        clients.faucet.do_sync(true).await.unwrap();
        zingolib::testutils::lightclient::from_inputs::quick_send(
            &clients.faucet,
            vec![(
                &clients.get_recipient_address("unified").await,
                250_000,
                None,
            )],
        )
        .await
        .unwrap();

        test_manager.local_net.generate_blocks(1).await.unwrap();

        dbg!(fetch_service_subscriber
            .z_get_treestate("2".to_string())
            .await
            .unwrap());

        test_manager.close().await;
    }

    #[tokio::test]
    async fn fetch_service_z_get_subtrees_by_index_zcashd() {
        fetch_service_z_get_subtrees_by_index("zcashd").await;
    }

    async fn fetch_service_z_get_subtrees_by_index(validator: &str) {
        let (mut test_manager, _fetch_service, fetch_service_subscriber) =
            create_test_manager_and_fetch_service(validator, None, true, true, true, true).await;

        let clients = test_manager
            .clients
            .as_ref()
            .expect("Clients are not initialized");

        clients.faucet.do_sync(true).await.unwrap();
        zingolib::testutils::lightclient::from_inputs::quick_send(
            &clients.faucet,
            vec![(
                &clients.get_recipient_address("unified").await,
                250_000,
                None,
            )],
        )
        .await
        .unwrap();

        test_manager.local_net.generate_blocks(1).await.unwrap();

        dbg!(fetch_service_subscriber
            .z_get_subtrees_by_index("orchard".to_string(), NoteCommitmentSubtreeIndex(0), None)
            .await
            .unwrap());

        test_manager.close().await;
    }

    #[tokio::test]
    async fn fetch_service_get_raw_transaction_zcashd() {
        fetch_service_get_raw_transaction("zcashd").await;
    }

    async fn fetch_service_get_raw_transaction(validator: &str) {
        let (mut test_manager, _fetch_service, fetch_service_subscriber) =
            create_test_manager_and_fetch_service(validator, None, true, true, true, true).await;

        let clients = test_manager
            .clients
            .as_ref()
            .expect("Clients are not initialized");

        clients.faucet.do_sync(true).await.unwrap();
        let tx = zingolib::testutils::lightclient::from_inputs::quick_send(
            &clients.faucet,
            vec![(
                &clients.get_recipient_address("unified").await,
                250_000,
                None,
            )],
        )
        .await
        .unwrap();

        test_manager.local_net.generate_blocks(1).await.unwrap();

        dbg!(fetch_service_subscriber
            .get_raw_transaction(tx.first().to_string(), Some(1))
            .await
            .unwrap());

        test_manager.close().await;
    }

    #[tokio::test]
    async fn fetch_service_get_address_tx_ids_zcashd() {
        fetch_service_get_address_tx_ids("zcashd").await;
    }

    async fn fetch_service_get_address_tx_ids(validator: &str) {
        let (mut test_manager, _fetch_service, fetch_service_subscriber) =
            create_test_manager_and_fetch_service(validator, None, true, true, true, true).await;

        let clients = test_manager
            .clients
            .as_ref()
            .expect("Clients are not initialized");
        let recipient_address = clients.get_recipient_address("transparent").await;

        clients.faucet.do_sync(true).await.unwrap();
        let tx = zingolib::testutils::lightclient::from_inputs::quick_send(
            &clients.faucet,
            vec![(recipient_address.as_str(), 250_000, None)],
        )
        .await
        .unwrap();
        test_manager.local_net.generate_blocks(1).await.unwrap();

        let fetch_service_txids = fetch_service_subscriber
            .get_address_tx_ids(GetAddressTxIdsRequest::from_parts(
                vec![recipient_address],
                0,
                2,
            ))
            .await
            .unwrap();

        dbg!(&tx);
        dbg!(&fetch_service_txids);
        assert_eq!(tx.first().to_string(), fetch_service_txids[0]);

        test_manager.close().await;
    }

    #[tokio::test]
    async fn fetch_service_get_address_utxos_zcashd() {
        fetch_service_get_address_utxos("zcashd").await;
    }

    async fn fetch_service_get_address_utxos(validator: &str) {
        let (mut test_manager, _fetch_service, fetch_service_subscriber) =
            create_test_manager_and_fetch_service(validator, None, true, true, true, true).await;

        let clients = test_manager
            .clients
            .as_ref()
            .expect("Clients are not initialized");
        let recipient_address = clients.get_recipient_address("transparent").await;

        clients.faucet.do_sync(true).await.unwrap();
        let txid_1 = zingolib::testutils::lightclient::from_inputs::quick_send(
            &clients.faucet,
            vec![(recipient_address.as_str(), 250_000, None)],
        )
        .await
        .unwrap();
        test_manager.local_net.generate_blocks(1).await.unwrap();
        clients.faucet.do_sync(true).await.unwrap();

        let fetch_service_utxos = fetch_service_subscriber
            .z_get_address_utxos(AddressStrings::new_valid(vec![recipient_address]).unwrap())
            .await
            .unwrap();
        let (_, fetch_service_txid, ..) = fetch_service_utxos[0].into_parts();

        dbg!(&txid_1);
        dbg!(&fetch_service_utxos);
        assert_eq!(txid_1.first().to_string(), fetch_service_txid.to_string());

        test_manager.close().await;
    }

    #[tokio::test]
    async fn fetch_service_get_latest_block_zcashd() {
        fetch_service_get_latest_block("zcashd").await;
    }

    async fn fetch_service_get_latest_block(validator: &str) {
        let (mut test_manager, _fetch_service, fetch_service_subscriber) =
            create_test_manager_and_fetch_service(validator, None, true, true, true, true).await;

        let fetch_service_get_latest_block =
            dbg!(fetch_service_subscriber.get_latest_block().await.unwrap());

        assert_eq!(fetch_service_get_latest_block.height, 1);

        test_manager.close().await;
    }

    #[tokio::test]
    async fn fetch_service_get_block_zcashd() {
        fetch_service_get_block("zcashd").await;
    }

    async fn fetch_service_get_block(validator: &str) {
        let (mut test_manager, _fetch_service, fetch_service_subscriber) =
            create_test_manager_and_fetch_service(validator, None, true, true, true, true).await;

        let block_id = BlockId {
            height: 1,
            hash: Vec::new(),
        };

        let fetch_service_get_block = dbg!(fetch_service_subscriber
            .get_block(block_id.clone())
            .await
            .unwrap());

        assert_eq!(fetch_service_get_block.height, block_id.height);

        test_manager.close().await;
    }

    #[tokio::test]
    async fn fetch_service_get_block_nullifiers_zcashd() {
        fetch_service_get_block_nullifiers("zcashd").await;
    }

    async fn fetch_service_get_block_nullifiers(validator: &str) {
        let (mut test_manager, _fetch_service, fetch_service_subscriber) =
            create_test_manager_and_fetch_service(validator, None, true, true, true, true).await;

        let block_id = BlockId {
            height: 1,
            hash: Vec::new(),
        };

        let fetch_service_get_block_nullifiers = dbg!(fetch_service_subscriber
            .get_block_nullifiers(block_id.clone())
            .await
            .unwrap());

        assert_eq!(fetch_service_get_block_nullifiers.height, block_id.height);

        test_manager.close().await;
    }

    #[tokio::test]
    async fn fetch_service_get_block_range_zcashd() {
        fetch_service_get_block_range("zcashd").await;
    }

    async fn fetch_service_get_block_range(validator: &str) {
        let (mut test_manager, _fetch_service, fetch_service_subscriber) =
            create_test_manager_and_fetch_service(validator, None, true, true, true, true).await;
        test_manager.local_net.generate_blocks(10).await.unwrap();

        let block_range = BlockRange {
            start: Some(BlockId {
                height: 1,
                hash: Vec::new(),
            }),
            end: Some(BlockId {
                height: 10,
                hash: Vec::new(),
            }),
        };

        let fetch_service_stream = fetch_service_subscriber
            .get_block_range(block_range.clone())
            .await
            .unwrap();
        let fetch_service_compact_blocks: Vec<_> = fetch_service_stream.collect().await;

        let fetch_blocks: Vec<_> = fetch_service_compact_blocks
            .into_iter()
            .filter_map(|result| result.ok())
            .collect();

        dbg!(fetch_blocks);

        test_manager.close().await;
    }

    #[tokio::test]
    async fn fetch_service_get_block_range_nullifiers_zcashd() {
        fetch_service_get_block_range_nullifiers("zcashd").await;
    }

    async fn fetch_service_get_block_range_nullifiers(validator: &str) {
        let (mut test_manager, _fetch_service, fetch_service_subscriber) =
            create_test_manager_and_fetch_service(validator, None, true, true, true, true).await;
        test_manager.local_net.generate_blocks(10).await.unwrap();

        let block_range = BlockRange {
            start: Some(BlockId {
                height: 1,
                hash: Vec::new(),
            }),
            end: Some(BlockId {
                height: 10,
                hash: Vec::new(),
            }),
        };

        let fetch_service_stream = fetch_service_subscriber
            .get_block_range_nullifiers(block_range.clone())
            .await
            .unwrap();
        let fetch_service_compact_blocks: Vec<_> = fetch_service_stream.collect().await;

        let fetch_nullifiers: Vec<_> = fetch_service_compact_blocks
            .into_iter()
            .filter_map(|result| result.ok())
            .collect();

        dbg!(fetch_nullifiers);

        test_manager.close().await;
    }

    #[tokio::test]
    async fn fetch_service_get_transaction_mined_zcashd() {
        fetch_service_get_transaction_mined("zcashd").await;
    }

    async fn fetch_service_get_transaction_mined(validator: &str) {
        let (mut test_manager, _fetch_service, fetch_service_subscriber) =
            create_test_manager_and_fetch_service(validator, None, true, true, true, true).await;

        let clients = test_manager
            .clients
            .as_ref()
            .expect("Clients are not initialized");

        clients.faucet.do_sync(true).await.unwrap();

        let tx = zingolib::testutils::lightclient::from_inputs::quick_send(
            &clients.faucet,
            vec![(
                &clients.get_recipient_address("unified").await,
                250_000,
                None,
            )],
        )
        .await
        .unwrap();
        test_manager.local_net.generate_blocks(1).await.unwrap();

        let tx_filter = TxFilter {
            block: None,
            index: 0,
            hash: tx.first().as_ref().to_vec(),
        };

        let fetch_service_get_transaction = dbg!(fetch_service_subscriber
            .get_transaction(tx_filter.clone())
            .await
            .unwrap());

        dbg!(fetch_service_get_transaction);

        test_manager.close().await;
    }

    #[tokio::test]
    async fn fetch_service_get_transaction_mempool_zcashd() {
        fetch_service_get_transaction_mempool("zcashd").await;
    }

    async fn fetch_service_get_transaction_mempool(validator: &str) {
        let (mut test_manager, _fetch_service, fetch_service_subscriber) =
            create_test_manager_and_fetch_service(validator, None, true, true, true, true).await;

        let clients = test_manager
            .clients
            .as_ref()
            .expect("Clients are not initialized");

        clients.faucet.do_sync(true).await.unwrap();

        let tx = zingolib::testutils::lightclient::from_inputs::quick_send(
            &clients.faucet,
            vec![(
                &clients.get_recipient_address("unified").await,
                250_000,
                None,
            )],
        )
        .await
        .unwrap();

        let tx_filter = TxFilter {
            block: None,
            index: 0,
            hash: tx.first().as_ref().to_vec(),
        };

        let fetch_service_get_transaction = dbg!(fetch_service_subscriber
            .get_transaction(tx_filter.clone())
            .await
            .unwrap());

        dbg!(fetch_service_get_transaction);

        test_manager.close().await;
    }

    #[tokio::test]
    async fn fetch_service_get_taddress_txids_zcashd() {
        fetch_service_get_taddress_txids("zcashd").await;
    }

    async fn fetch_service_get_taddress_txids(validator: &str) {
        let (mut test_manager, _fetch_service, fetch_service_subscriber) =
            create_test_manager_and_fetch_service(validator, None, true, true, true, true).await;

        let clients = test_manager
            .clients
            .as_ref()
            .expect("Clients are not initialized");
        let recipient_address = clients.get_recipient_address("transparent").await;

        clients.faucet.do_sync(true).await.unwrap();
        let tx = zingolib::testutils::lightclient::from_inputs::quick_send(
            &clients.faucet,
            vec![(&recipient_address, 250_000, None)],
        )
        .await
        .unwrap();
        test_manager.local_net.generate_blocks(1).await.unwrap();

        let block_filter = TransparentAddressBlockFilter {
            address: recipient_address,
            range: Some(BlockRange {
                start: Some(BlockId {
                    height: 0,
                    hash: Vec::new(),
                }),
                end: Some(BlockId {
                    height: 2,
                    hash: Vec::new(),
                }),
            }),
        };

        let fetch_service_stream = fetch_service_subscriber
            .get_taddress_txids(block_filter.clone())
            .await
            .unwrap();
        let fetch_service_tx: Vec<_> = fetch_service_stream.collect().await;

        let fetch_tx: Vec<_> = fetch_service_tx
            .into_iter()
            .filter_map(|result| result.ok())
            .collect();

        dbg!(tx);
        dbg!(&fetch_tx);

        test_manager.close().await;
    }

    #[tokio::test]
    async fn fetch_service_get_taddress_balance_zcashd() {
        fetch_service_get_taddress_balance("zcashd").await;
    }

    async fn fetch_service_get_taddress_balance(validator: &str) {
        let (mut test_manager, _fetch_service, fetch_service_subscriber) =
            create_test_manager_and_fetch_service(validator, None, true, true, true, true).await;

        let clients = test_manager
            .clients
            .as_ref()
            .expect("Clients are not initialized");
        let recipient_address = clients.get_recipient_address("transparent").await;

        clients.faucet.do_sync(true).await.unwrap();
        zingolib::testutils::lightclient::from_inputs::quick_send(
            &clients.faucet,
            vec![(&recipient_address, 250_000, None)],
        )
        .await
        .unwrap();
        test_manager.local_net.generate_blocks(1).await.unwrap();
        clients.recipient.do_sync(true).await.unwrap();
        let balance = clients.recipient.do_balance().await;

        let address_list = AddressList {
            addresses: vec![recipient_address],
        };

        let fetch_service_balance = fetch_service_subscriber
            .get_taddress_balance(address_list.clone())
            .await
            .unwrap();

        dbg!(&fetch_service_balance);
        assert_eq!(
            fetch_service_balance.value_zat as u64,
            balance.transparent_balance.unwrap()
        );

        test_manager.close().await;
    }

    #[tokio::test]
    async fn fetch_service_get_mempool_tx_zcashd() {
        fetch_service_get_mempool_tx("zcashd").await;
    }

    async fn fetch_service_get_mempool_tx(validator: &str) {
        let (mut test_manager, _fetch_service, fetch_service_subscriber) =
            create_test_manager_and_fetch_service(validator, None, true, true, true, true).await;
        let clients = test_manager
            .clients
            .as_ref()
            .expect("Clients are not initialized");

        test_manager.local_net.generate_blocks(1).await.unwrap();
        clients.faucet.do_sync(true).await.unwrap();

        let tx_1 = zingolib::testutils::lightclient::from_inputs::quick_send(
            &clients.faucet,
            vec![(
                &clients.get_recipient_address("transparent").await,
                250_000,
                None,
            )],
        )
        .await
        .unwrap();
        let tx_2 = zingolib::testutils::lightclient::from_inputs::quick_send(
            &clients.faucet,
            vec![(
                &clients.get_recipient_address("unified").await,
                250_000,
                None,
            )],
        )
        .await
        .unwrap();

        tokio::time::sleep(tokio::time::Duration::from_secs(1)).await;

        let exclude_list_empty = Exclude { txid: Vec::new() };

        let fetch_service_stream = fetch_service_subscriber
            .get_mempool_tx(exclude_list_empty.clone())
            .await
            .unwrap();
        let fetch_service_mempool_tx: Vec<_> = fetch_service_stream.collect().await;

        let fetch_mempool_tx: Vec<_> = fetch_service_mempool_tx
            .into_iter()
            .filter_map(|result| result.ok())
            .collect();

        let mut sorted_fetch_mempool_tx = fetch_mempool_tx.clone();
        sorted_fetch_mempool_tx.sort_by_key(|tx| tx.hash.clone());

        let mut tx1_bytes = tx_1.first().as_ref().clone();
        tx1_bytes.reverse();
        let mut tx2_bytes = tx_2.first().as_ref().clone();
        tx2_bytes.reverse();

        let mut sorted_txids = vec![tx1_bytes, tx2_bytes];
        sorted_txids.sort_by_key(|hash| hash.clone());

        assert_eq!(sorted_fetch_mempool_tx[0].hash, sorted_txids[0]);
        assert_eq!(sorted_fetch_mempool_tx[1].hash, sorted_txids[1]);

        let exclude_list = Exclude {
            txid: vec![sorted_txids[0][..8].to_vec()],
        };

        let exclude_fetch_service_stream = fetch_service_subscriber
            .get_mempool_tx(exclude_list.clone())
            .await
            .unwrap();
        let exclude_fetch_service_mempool_tx: Vec<_> = exclude_fetch_service_stream.collect().await;

        let exclude_fetch_mempool_tx: Vec<_> = exclude_fetch_service_mempool_tx
            .into_iter()
            .filter_map(|result| result.ok())
            .collect();

        let mut sorted_exclude_fetch_mempool_tx = exclude_fetch_mempool_tx.clone();
        sorted_exclude_fetch_mempool_tx.sort_by_key(|tx| tx.hash.clone());

        assert_eq!(sorted_exclude_fetch_mempool_tx[0].hash, sorted_txids[1]);

        test_manager.close().await;
    }

    #[tokio::test]
    async fn fetch_service_get_mempool_stream_zcashd() {
        fetch_service_get_mempool_stream("zcashd").await;
    }

    async fn fetch_service_get_mempool_stream(validator: &str) {
        let (mut test_manager, _fetch_service, fetch_service_subscriber) =
            create_test_manager_and_fetch_service(validator, None, true, true, true, true).await;

        let clients = test_manager
            .clients
            .as_ref()
            .expect("Clients are not initialized");

        test_manager.local_net.generate_blocks(1).await.unwrap();
        clients.faucet.do_sync(true).await.unwrap();

        let fetch_service_handle = tokio::spawn(async move {
            let fetch_service_stream = fetch_service_subscriber.get_mempool_stream().await.unwrap();
            let fetch_service_mempool_tx: Vec<_> = fetch_service_stream.collect().await;
            fetch_service_mempool_tx
                .into_iter()
                .filter_map(|result| result.ok())
                .collect::<Vec<_>>()
        });

        tokio::time::sleep(tokio::time::Duration::from_secs(1)).await;

        zingolib::testutils::lightclient::from_inputs::quick_send(
            &clients.faucet,
            vec![(
                &clients.get_recipient_address("transparent").await,
                250_000,
                None,
            )],
        )
        .await
        .unwrap();
        zingolib::testutils::lightclient::from_inputs::quick_send(
            &clients.faucet,
            vec![(
                &clients.get_recipient_address("unified").await,
                250_000,
                None,
            )],
        )
        .await
        .unwrap();

        tokio::time::sleep(tokio::time::Duration::from_secs(1)).await;
        test_manager.local_net.generate_blocks(1).await.unwrap();

        let fetch_mempool_tx = fetch_service_handle.await.unwrap();

        let mut sorted_fetch_mempool_tx = fetch_mempool_tx.clone();
        sorted_fetch_mempool_tx.sort_by_key(|tx| tx.data.clone());

        dbg!(sorted_fetch_mempool_tx);

        test_manager.close().await;
    }

    #[tokio::test]
    async fn fetch_service_get_tree_state_zcashd() {
        fetch_service_get_tree_state("zcashd").await;
    }

    async fn fetch_service_get_tree_state(validator: &str) {
        let (mut test_manager, _fetch_service, fetch_service_subscriber) =
            create_test_manager_and_fetch_service(validator, None, true, true, true, true).await;

        let block_id = BlockId {
            height: 1,
            hash: Vec::new(),
        };

        let fetch_service_get_tree_state = dbg!(fetch_service_subscriber
            .get_tree_state(block_id.clone())
            .await
            .unwrap());

        dbg!(fetch_service_get_tree_state);

        test_manager.close().await;
    }

    #[tokio::test]
    async fn fetch_service_get_latest_tree_state_zcashd() {
        fetch_service_get_latest_tree_state("zcashd").await;
    }

    async fn fetch_service_get_latest_tree_state(validator: &str) {
        let (mut test_manager, _fetch_service, fetch_service_subscriber) =
            create_test_manager_and_fetch_service(validator, None, true, true, true, true).await;

        dbg!(fetch_service_subscriber
            .get_latest_tree_state()
            .await
            .unwrap());

        test_manager.close().await;
    }

    #[tokio::test]
    async fn fetch_service_get_subtree_roots_zcashd() {
        fetch_service_get_subtree_roots("zcashd").await;
    }

    async fn fetch_service_get_subtree_roots(validator: &str) {
        let (mut test_manager, _fetch_service, fetch_service_subscriber) =
            create_test_manager_and_fetch_service(validator, None, true, true, true, true).await;

        let subtree_roots_arg = GetSubtreeRootsArg {
            start_index: 0,
            shielded_protocol: 1,
            max_entries: 0,
        };

        let fetch_service_stream = fetch_service_subscriber
            .get_subtree_roots(subtree_roots_arg.clone())
            .await
            .unwrap();
        let fetch_service_roots: Vec<_> = fetch_service_stream.collect().await;

        let fetch_roots: Vec<_> = fetch_service_roots
            .into_iter()
            .filter_map(|result| result.ok())
            .collect();

        dbg!(fetch_roots);

        test_manager.close().await;
    }

    #[tokio::test]
    async fn fetch_service_get_taddress_utxos_zcashd() {
        fetch_service_get_taddress_utxos("zcashd").await;
    }

    async fn fetch_service_get_taddress_utxos(validator: &str) {
        let (mut test_manager, _fetch_service, fetch_service_subscriber) =
            create_test_manager_and_fetch_service(validator, None, true, true, true, true).await;

        let clients = test_manager
            .clients
            .as_ref()
            .expect("Clients are not initialized");
        let recipient_address = clients.get_recipient_address("transparent").await;

        clients.faucet.do_sync(true).await.unwrap();
        let tx = zingolib::testutils::lightclient::from_inputs::quick_send(
            &clients.faucet,
            vec![(&recipient_address, 250_000, None)],
        )
        .await
        .unwrap();
        test_manager.local_net.generate_blocks(1).await.unwrap();

        let utxos_arg = GetAddressUtxosArg {
            addresses: vec![recipient_address],
            start_height: 0,
            max_entries: 0,
        };

        let fetch_service_get_taddress_utxos = fetch_service_subscriber
            .get_address_utxos(utxos_arg.clone())
            .await
            .unwrap();

        dbg!(tx);
        dbg!(&fetch_service_get_taddress_utxos);

        test_manager.close().await;
    }

    #[tokio::test]
    async fn fetch_service_get_taddress_utxos_stream_zcashd() {
        fetch_service_get_taddress_utxos_stream("zcashd").await;
    }

    async fn fetch_service_get_taddress_utxos_stream(validator: &str) {
        let (mut test_manager, _fetch_service, fetch_service_subscriber) =
            create_test_manager_and_fetch_service(validator, None, true, true, true, true).await;

        let clients = test_manager
            .clients
            .as_ref()
            .expect("Clients are not initialized");
        let recipient_address = clients.get_recipient_address("transparent").await;

        clients.faucet.do_sync(true).await.unwrap();
        zingolib::testutils::lightclient::from_inputs::quick_send(
            &clients.faucet,
            vec![(&recipient_address, 250_000, None)],
        )
        .await
        .unwrap();
        test_manager.local_net.generate_blocks(1).await.unwrap();

        let utxos_arg = GetAddressUtxosArg {
            addresses: vec![recipient_address],
            start_height: 0,
            max_entries: 0,
        };

        let fetch_service_stream = fetch_service_subscriber
            .get_address_utxos_stream(utxos_arg.clone())
            .await
            .unwrap();
        let fetch_service_utxos: Vec<_> = fetch_service_stream.collect().await;

        let fetch_utxos: Vec<_> = fetch_service_utxos
            .into_iter()
            .filter_map(|result| result.ok())
            .collect();

        dbg!(fetch_utxos);

        test_manager.close().await;
    }

    #[tokio::test]
    async fn fetch_service_get_lightd_info_zcashd() {
        fetch_service_get_lightd_info("zcashd").await;
    }

    async fn fetch_service_get_lightd_info(validator: &str) {
        let (mut test_manager, _fetch_service, fetch_service_subscriber) =
            create_test_manager_and_fetch_service(validator, None, true, true, true, true).await;

        dbg!(fetch_service_subscriber.get_lightd_info().await.unwrap());

        test_manager.close().await;
    }
}<|MERGE_RESOLUTION|>--- conflicted
+++ resolved
@@ -5,9 +5,7 @@
 use std::time;
 use tokio::{sync::mpsc, time::timeout};
 use tonic::async_trait;
-<<<<<<< HEAD
 use tracing::{info, warn};
-=======
 
 use zebra_chain::subtree::NoteCommitmentSubtreeIndex;
 use zebra_rpc::methods::{
@@ -16,7 +14,6 @@
     GetBlockChainInfo, GetInfo, GetRawTransaction, SentTransactionHash,
 };
 
->>>>>>> d65ae0f7
 use zaino_fetch::{
     chain::{transaction::FullTransaction, utils::ParseFromSlice},
     jsonrpc::connector::{test_node_and_return_uri, JsonRpcConnector, RpcError},
@@ -103,36 +100,8 @@
             zebra_build_data.subversion,
         );
 
-<<<<<<< HEAD
-        // If Network is Mainnet or Testnet wait for validator to sync before spawning Mempool.
-        //
-        // We compare estimated (network) chain height against the internal validator chain height and wait for the validator to syn with the network.
-        //
-        // NOTE: The internal compact block cache should start its sync process while the validator is syncing with the network.
-        if !config.no_sync {
-            status.store(StatusType::Syncing.into());
-            if !config.network.is_regtest() {
-                loop {
-                    let blockchain_info = fetcher.get_blockchain_info().await?;
-                    if (blockchain_info.blocks.0 as i64 - blockchain_info.estimated_height.0 as i64)
-                        .abs()
-                        <= 10
-                    {
-                        break;
-                    } else {
-                        info!(" - Validator syncing with network. Validator chain height: {}, Estimated Network chain height: {}",
-                            &blockchain_info.blocks.0,
-                            &blockchain_info.estimated_height.0
-                        );
-                        tokio::time::sleep(time::Duration::from_millis(500)).await;
-                        continue;
-                    }
-                }
-            }
-        }
-=======
         let block_cache = BlockCache::spawn(&fetcher, config.clone().into()).await?;
->>>>>>> d65ae0f7
+
         let mempool = Mempool::spawn(&fetcher, None).await?;
 
         status.store(StatusType::Ready.into());
