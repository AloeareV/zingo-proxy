--- conflicted
+++ resolved
@@ -3,10 +3,8 @@
 use lmdb::{Cursor, Database, Environment, Transaction};
 use prost::Message;
 use serde::{Deserialize, Serialize};
-<<<<<<< HEAD
+use std::{fs, sync::Arc};
 use tracing::{error, info, warn};
-=======
-use std::{fs, sync::Arc};
 
 use zebra_chain::{
     block::{Hash, Height},
@@ -14,7 +12,6 @@
 };
 use zebra_state::HashOrHeight;
 
->>>>>>> d65ae0f7
 use zaino_fetch::jsonrpc::connector::JsonRpcConnector;
 use zaino_proto::proto::compact_formats::CompactBlock;
 
@@ -133,7 +130,7 @@
         block_receiver: tokio::sync::mpsc::Receiver<(Height, Hash, CompactBlock)>,
         config: BlockCacheConfig,
     ) -> Result<Self, FinalisedStateError> {
-        println!("Launching Finalised State..");
+        info!("Launching Finalised State..");
         let db_size = config.db_size.unwrap_or(8);
         let db_path_dir = match config.network.kind() {
             NetworkKind::Mainnet => "live",
@@ -212,14 +209,10 @@
                 loop {
                     match finalised_state.insert_block((height, hash, compact_block.clone())) {
                         Ok(_) => {
-<<<<<<< HEAD
-                            info!("Block at height {} successfully inserted.", height.0);
-=======
-                            println!(
+                            info!(
                                 "Block at height {} successfully inserted in finalised state.",
                                 height.0
                             );
->>>>>>> d65ae0f7
                             break;
                         }
                         Err(FinalisedStateError::LmdbError(lmdb::Error::KeyExist)) => {
@@ -337,7 +330,7 @@
                 let response = match finalised_state.get_block(hash_or_height) {
                     Ok(block) => Ok(block),
                     Err(_) => {
-                        eprintln!("Failed to fetch block from DB, re-fetching from validator.");
+                        warn!("Failed to fetch block from DB, re-fetching from validator.");
                         match fetch_block_from_node(&finalised_state.fetcher, hash_or_height).await
                         {
                             Ok((hash, block)) => {
@@ -348,7 +341,7 @@
                                 )) {
                                     Ok(_) => Ok(block),
                                     Err(_) => {
-                                        eprintln!("Failed to insert missing block into DB, serving from validator.");
+                                        warn!("Failed to insert missing block into DB, serving from validator.");
                                         Ok(block)
                                     }
                                 }
@@ -401,35 +394,11 @@
                 // Underflow error meaning reorg_height = start of chain.
                 // This means the whole finalised state is old or corrupt.
                 Err(_) => {
-<<<<<<< HEAD
-                    let mut txn = self.database.begin_rw_txn()?;
-                    txn.clear_db(self.heights_to_hashes)?;
-                    txn.clear_db(self.hashes_to_blocks)?;
-                    txn.commit()?;
-                    loop {
-                        match fetch_block_from_node(
-                            &self.fetcher,
-                            HashOrHeight::Height(reorg_height),
-                        )
-                        .await
-                        {
-                            Ok((hash, block)) => {
-                                self.insert_block((reorg_height, hash, block))?;
-                                break;
-                            }
-                            Err(e) => {
-                                self.status.store(StatusType::RecoverableError.into());
-                                warn!("{e}");
-                                tokio::time::sleep(std::time::Duration::from_millis(500)).await;
-                            }
-                        }
-=======
                     {
                         let mut txn = self.database.begin_rw_txn()?;
                         txn.clear_db(self.heights_to_hashes)?;
                         txn.clear_db(self.hashes_to_blocks)?;
                         txn.commit()?;
->>>>>>> d65ae0f7
                     }
                     break;
                 }
@@ -475,7 +444,7 @@
                 {
                     Ok((hash, block)) => {
                         self.insert_block((Height(block_height), hash, block))?;
-                        println!(
+                        info!(
                             "Block at height {} successfully inserted in finalised state.",
                             block_height
                         );
@@ -509,7 +478,7 @@
                         {
                             Ok((hash, block)) => {
                                 self.insert_block((Height(block_height), hash, block))?;
-                                println!(
+                                info!(
                                     "Block at height {} successfully inserted in finalised state.",
                                     block_height
                                 );
@@ -676,7 +645,7 @@
         }
 
         if let Err(e) = self.database.sync(true) {
-            eprintln!("Error syncing LMDB before shutdown: {:?}", e);
+            error!("Error syncing LMDB before shutdown: {:?}", e);
         }
     }
 }
@@ -692,7 +661,7 @@
         }
 
         if let Err(e) = self.database.sync(true) {
-            eprintln!("Error syncing LMDB before shutdown: {:?}", e);
+            error!("Error syncing LMDB before shutdown: {:?}", e);
         }
     }
 }
